#
# Copyright © 2019-today Peter M. Stahl pemistahl@gmail.com
#
# Licensed under the Apache License, Version 2.0 (the "License");
# you may not use this file except in compliance with the License.
# You may obtain a copy of the License at
#
# http://www.apache.org/licenses/LICENSE-2.0
#
# Unless required by applicable law or agreed to in writing, software
# distributed under the License is distributed on an "AS IS" BASIS,
# WITHOUT WARRANTIES OR CONDITIONS OF ANY KIND, either expressed or implied.
# See the License for the specific language governing permissions and
# limitations under the License.

[package]
name = "grex"
version = "1.4.6"
authors = ["Peter M. Stahl <pemistahl@gmail.com>"]
description = """
grex generates regular expressions from user-provided test cases.
"""
homepage = "https://github.com/pemistahl/grex"
repository = "https://github.com/pemistahl/grex"
documentation = "https://docs.rs/grex"
license = "Apache-2.0"
readme = "README.md"
edition = "2021"
categories = ["command-line-utilities", "parsing"]
keywords = ["pattern", "regex", "regexp"]

[lib]
crate-type = ["cdylib", "rlib"]

[dependencies]
itertools = "0.14.0"
<<<<<<< HEAD
ndarray = "0.16.1"
=======
ndarray = "0.17.1"
>>>>>>> cda5f16a
petgraph = {version = "0.8.3", default-features = false, features = ["stable_graph"]}
regex = "1.12.2"
unicode-general-category = "1.1.0"
unicode-segmentation = "1.12.0"

[target.'cfg(not(target_family = "wasm"))'.dependencies]
clap = {version = "4.5.51", features = ["derive", "wrap_help"], optional = true}
pyo3 = {version = "0.27.1", optional = true}

[target.'cfg(target_family = "wasm")'.dependencies]
wasm-bindgen = "0.2.100"

[dev-dependencies]
indoc = "2.0.7"
rstest = "0.26.1"

[target.'cfg(not(target_family = "wasm"))'.dev-dependencies]
assert_cmd = "2.1.1"
criterion = "0.7.0"
predicates = "3.1.3"
proptest = "1.9.0"
tempfile = "3.23.0"

[target.'cfg(target_family = "wasm")'.dev-dependencies]
wasm-bindgen-test = "0.3.50"

[features]
default = ["cli"]
cli = ["clap"]
python = ["pyo3"]

[[bench]]
name = "benchmark"
harness = false

[profile.bench]
debug = true<|MERGE_RESOLUTION|>--- conflicted
+++ resolved
@@ -34,11 +34,7 @@
 
 [dependencies]
 itertools = "0.14.0"
-<<<<<<< HEAD
-ndarray = "0.16.1"
-=======
 ndarray = "0.17.1"
->>>>>>> cda5f16a
 petgraph = {version = "0.8.3", default-features = false, features = ["stable_graph"]}
 regex = "1.12.2"
 unicode-general-category = "1.1.0"
